SHELL    := /bin/bash
CD       := cd
MV       := /bin/mv
RM       := /bin/rm
CP       := /bin/cp
MAKE_OUT := $(abspath build/MAKE_out)
MAKE_ERR := $(abspath build/MAKE_err)

PWD       = $(shell /bin/pwd)
COLOR     = [34m$(1)[0m

ifdef VERBOSE
    TRICK_VERBOSE_BUILD := 1
endif

ifdef TRICK_VERBOSE_BUILD
    ECHO_TO_TERMINAL = @echo '$1'
endif

define ECHO_AND_LOG
$(call ECHO_TO_TERMINAL, $1)
@echo '$1' >> $(MAKE_OUT)
@$1 > >($(TEE) -a $(MAKE_OUT)) 2> >($(TEE) -a $(MAKE_ERR) >&2)
endef

export TRICK_HOME      := $(abspath $(dir $(lastword $(MAKEFILE_LIST)))../../..)
export TRICK_HOST_TYPE := $(shell  $(TRICK_HOME)/bin/trick-gte TRICK_HOST_TYPE)
export TRICK_VERSION   := $(shell  $(TRICK_HOME)/bin/trick-version -v)
export TRICK_MAJOR     := $(shell  $(TRICK_HOME)/bin/trick-version -y)
export TRICK_MINOR     := $(shell  $(TRICK_HOME)/bin/trick-version -m)

-include $(TRICK_HOME)/share/trick/makefiles/config_user.mk
include $(TRICK_HOME)/share/trick/makefiles/config_${TRICK_HOST_TYPE}.mk

ifndef TRICK_CC
    export TRICK_CC := $(CC)
endif

# TODO: Remove support for TRICK_CPPC in 2021
ifdef TRICK_CPPC
    $(warning TRICK_CPPC is deprecated, use TRICK_CXX instead)
    export TRICK_CXX := $(TRICK_CPPC)
endif

ifndef TRICK_CXX
    export TRICK_CXX := $(CXX)
endif

ifndef TRICK_LD
    export TRICK_LD := $(LD)
endif

export TRICK_CFLAGS := $(TRICK_CFLAGS)
export TRICK_CXXFLAGS := $(TRICK_CXXFLAGS)
export TRICK_LDFLAGS := $(TRICK_LDFLAGS)
export TRICK_SFLAGS := $(TRICK_SFLAGS)
export TRICK_EXCLUDE := $(TRICK_EXCLUDE)
export TRICK_ICG_COMPAT15 := $(TRICK_ICG_COMPAT15)
export TRICK_ICG_EXCLUDE := $(TRICK_ICG_EXCLUDE)
export TRICK_ICG_IGNORE_TYPES := $(TRICK_ICG_IGNORE_TYPES)
export TRICK_ICG_NOCOMMENT := $(TRICK_ICG_NOCOMMENT)
export TRICK_SWIG_EXCLUDE := $(TRICK_SWIG_EXCLUDE)
export TRICK_EXT_LIB_DIRS := $(TRICK_EXT_LIB_DIRS)
export TRICK_PYTHON_PATH := $(TRICK_PYTHON_PATH)
export TRICK_GTE_EXT := $(TRICK_GTE_EXT)
export TRICK_HOST_CPU := $(shell TRICK_FORCE_32BIT=$(TRICK_FORCE_32BIT) $(TRICK_HOME)/bin/trick-gte TRICK_HOST_CPU)
export TRICK_EXEC_LINK_LIBS := ${PTHREAD_LIBS} $(PYTHON_LIB) $(UDUNITS_LDFLAGS) $(PLATFORM_LIBS) -lm -ldl
export TRICK_LIBS := ${RPATH} -L${TRICK_LIB_DIR} -ltrick -ltrick_pyip -ltrick_comm -ltrick_math -ltrick_units -ltrick_mm
export TRICK_SYSTEM_LDFLAGS := $(TRICK_SYSTEM_LDFLAGS)
export TRICK_SWIG_FLAGS := $(TRICK_SWIG_FLAGS)
export TRICK_SWIG_CFLAGS := $(TRICK_SWIG_CFLAGS)
export TRICK_CONVERT_SWIG_FLAGS := $(TRICK_CONVERT_SWIG_FLAGS)

IO_SRC_DIR       := io_src/
OBJ_DIR          := object_${TRICK_HOST_CPU}
TRICK_STATIC_LIB := ${TRICK_LIB_DIR}/libtrick.a
TRICK_RANLIB      =


ifndef CONFIG_MK
    ifneq ($(MAKECMDGOALS), clean)
        $(error Please run $(TRICK_HOME)/configure before running make)
    endif
endif

# Where are the libexec executables
ifneq ($(wildcard $(TRICK_HOME)/libexec),)
    LIBEXEC = libexec
else
    LIBEXEC = lib
endif

TRICK_INCLUDES := -isystem${TRICK_HOME}/trick_source -isystem${TRICK_HOME}/include -isystem${TRICK_HOME}/include/trick/compat
TRICK_VERSIONS := -DTRICK_VER=$(TRICK_MAJOR) -DTRICK_MINOR=$(TRICK_MINOR)

export TRICK_SYSTEM_CXXFLAGS := $(TRICK_INCLUDES) $(TRICK_VERSIONS) -fpic $(UDUNITS_INCLUDES)
export TRICK_SYSTEM_SFLAGS   := -I${TRICK_HOME}/share/trick -I${TRICK_HOME}/share $(TRICK_INCLUDES) $(TRICK_VERSIONS)

HAVE_ZEROCONF ?= 0
ifeq ($(HAVE_ZEROCONF),1)
    TRICK_SYSTEM_CXXFLAGS += -DHAVE_ZEROCONF
endif

ifeq ($(USE_ER7_UTILS),ON)
    ER7_UTILS_HOME := $(TRICK_HOME)/trick_source/er7_utils
    TRICK_SYSTEM_CXXFLAGS += -DUSE_ER7_UTILS_INTEGRATORS
    TRICK_LIBS += -ler7_utils
    ifneq ($(wildcard ${ER7_UTILS_HOME}/CheckpointHelper),)
        USE_ER7_UTILS_CHECKPOINTHELPER = 1
        TRICK_SYSTEM_CXXFLAGS += -DUSE_ER7_UTILS_CHECKPOINTHELPER
   endif
endif
# older test, remove when cmake is only build system
ifeq ($(USE_ER7_UTILS), 1)
    ER7_UTILS_HOME := $(TRICK_HOME)/trick_source/er7_utils
    TRICK_SYSTEM_CXXFLAGS += -DUSE_ER7_UTILS_INTEGRATORS
    TRICK_LIBS += -ler7_utils
    ifneq ($(wildcard ${ER7_UTILS_HOME}/CheckpointHelper),)
        USE_ER7_UTILS_CHECKPOINTHELPER = 1
        TRICK_SYSTEM_CXXFLAGS += -DUSE_ER7_UTILS_CHECKPOINTHELPER
   endif
endif

ifeq ($(TRICK_FORCE_32BIT),ON)
   TRICK_ICGFLAGS += -m32
   TRICK_SYSTEM_CXXFLAGS += -m32
   TRICK_SYSTEM_LDFLAGS  += -m32
   LD_PARTIAL            += -melf_i386
endif
# older test, remove when cmake is only build system
ifeq ($(TRICK_FORCE_32BIT), 1)
   TRICK_ICGFLAGS += -m32
   TRICK_SYSTEM_CXXFLAGS += -m32
   TRICK_SYSTEM_LDFLAGS  += -m32
   LD_PARTIAL            += -melf_i386
endif

IS_CC_CLANG = $(shell ${TRICK_CXX} -xc /dev/null -dM -E | grep -c __clang__)
ifeq ($(IS_CC_CLANG), 1)
   TRICK_SYSTEM_CXXFLAGS += -fcolor-diagnostics
else
   GCC_MAJOR := $(shell $(TRICK_CC) -dumpversion | cut -f1 -d.)
   GCC_MINOR := $(shell $(TRICK_CC) -dumpversion | cut -f2 -d.)
endif

ifneq ($(HDF5),)
    ifneq ($(HDF5),/usr)
        HDF5_LIB := -L$(HDF5)/lib -lhdf5_hl -lhdf5 -lsz
        HAVE_HDF5_HOME_LIB64 := $(shell test -e ${HDF5}/lib64 && echo "1")
        ifeq ($(HAVE_HDF5_HOME_LIB64),1)
            HDF5_LIB = -L$(HDF5)/lib64 $(HDF5_LIB)
        endif
    else
        HDF5_LIB = -lhdf5_hl -lhdf5
    endif
    TRICK_EXEC_LINK_LIBS += ${HDF5_LIB}
endif

ifneq ($(GSL_HOME),)
    ifneq ($(GSL_HOME),/usr)
        HAVE_GSL_HOME_LIB64 := $(shell test -e ${GSL_HOME}/lib64 && echo "1")
        ifeq ($(HAVE_GSL_HOME_LIB64),1)
            TRICK_EXEC_LINK_LIBS += -L$(GSL_HOME)/lib64
        endif
        TRICK_EXEC_LINK_LIBS += -L$(GSL_HOME)/lib
        ifneq ($(GSL_HOME),/usr/local)
            TRICK_SYSTEM_CXXFLAGS += -I$(GSL_HOME)/include
        endif
    endif
    TRICK_EXEC_LINK_LIBS  += -lgsl -lgslcblas
    TRICK_SYSTEM_CXXFLAGS += -D_HAVE_GSL
endif

<<<<<<< HEAD
#ifeq (${TRICK_MONGOOSE},1)
#	TRICK_LIBS += -ltrickHTTP ${TRICK_LIB_DIR}/libmongoose.a
#	TRICK_SWIG_FLAGS += -DUSE_MONGOOSE
#	TRICK_SYSTEM_CXXFLAGS += -DUSE_MONGOOSE
#	TRICK_ICG_EXCLUDE += :${TRICK_HOME}/include/mongoose
#endif

TRICK_CIVET=0
CIVET_COMPILE_FAGS=
ifneq (${TRICK_MONGOOSE},1) #TODO: Make this use a civet flag instead of a mongoose flag.
    TRICK_CIVET=1
    TRICK_LIBS += ${TRICK_LIB_DIR}/libcivetweb.a ${TRICK_LIB_DIR}/libtrickCivet.a
    TRICK_SWIG_FLAGS += -DUSE_CIVET
    TRICK_SYSTEM_CXXFLAGS += -DUSE_CIVET
    TRICK_ICG_EXCLUDE += ${TRICK_HOME}/include/civet

    ifeq (${TRICK_FORCE_32BIT},1)
        CIVET_COMPILE_FAGS=-m32 #TODO Append and don't reset variable.  Currently when we do this it adds a space.
=======
ifeq (${TRICK_MONGOOSE},1) #TODO: Make this use a civet flag instead of a mongoose flag
    TRICK_CIVET=0
else
    ifneq (${TRICK_FORCE_32BIT},1)
        TRICK_CIVET=1
        TRICK_LIBS += ${TRICK_LIB_DIR}/libcivetweb.a ${TRICK_LIB_DIR}/libtrickCivet.a
        TRICK_SWIG_FLAGS += -DUSE_CIVET
        TRICK_SYSTEM_CXXFLAGS += -DUSE_CIVET
        TRICK_ICG_EXCLUDE += ${TRICK_HOME}/include/civet
    else
        TRICK_CIVET=0
>>>>>>> e1e8ab9f
    endif
endif

# We pipe the output of compiler through tee.  If the user wanted gcc color, make sure they get it.
ifdef GCC_COLORS
    TRICK_SYSTEM_CXXFLAGS += -fdiagnostics-color=always
endif

# -fexceptions is included to propogate execptions through C code.
export TRICK_SYSTEM_CFLAGS := $(TRICK_SYSTEM_CXXFLAGS) -fexceptions

# append additional c and cxx flags defined in config_*.mk files.
TRICK_SYSTEM_CFLAGS   += $(TRICK_ADDITIONAL_CFLAGS)
TRICK_SYSTEM_CXXFLAGS += $(TRICK_ADDITIONAL_CXXFLAGS)

TRICK_INCLUDE  = $(shell $(PERL) -e '@inc_paths = "${TRICK_CFLAGS}" =~ /-(?:I|isystem)\s*(\S+)/g ; foreach $$i (@inc_paths) { print "-I$$i " if (-e $$i and $$i ne "/usr/include")}') \
                 $(shell $(PERL) -e '@inc_paths = "${TRICK_SYSTEM_CFLAGS}" =~ /-(?:I|isystem)\s*(\S+)/g ; foreach $$i (@inc_paths) { print "-I$$i " if (-e $$i)}')

TRICK_DEFINES  = $(shell $(PERL) -e '@defines = "${TRICK_CFLAGS}" =~ /-D\s*(\S+)/g ; foreach $$i (@defines) { print "-D$$i "}') \
                 $(shell $(PERL) -e '@defines = "${TRICK_SYSTEM_CFLAGS}" =~ /-D\s*(\S+)/g ; foreach $$i (@defines) { print "-D$$i "}')

DEPFILE = $(PWD)/Makefile_deps
DEPTEMPFILE = $(PWD)/Makefile_temp_depends<|MERGE_RESOLUTION|>--- conflicted
+++ resolved
@@ -171,14 +171,6 @@
     TRICK_SYSTEM_CXXFLAGS += -D_HAVE_GSL
 endif
 
-<<<<<<< HEAD
-#ifeq (${TRICK_MONGOOSE},1)
-#	TRICK_LIBS += -ltrickHTTP ${TRICK_LIB_DIR}/libmongoose.a
-#	TRICK_SWIG_FLAGS += -DUSE_MONGOOSE
-#	TRICK_SYSTEM_CXXFLAGS += -DUSE_MONGOOSE
-#	TRICK_ICG_EXCLUDE += :${TRICK_HOME}/include/mongoose
-#endif
-
 TRICK_CIVET=0
 CIVET_COMPILE_FAGS=
 ifneq (${TRICK_MONGOOSE},1) #TODO: Make this use a civet flag instead of a mongoose flag.
@@ -190,19 +182,6 @@
 
     ifeq (${TRICK_FORCE_32BIT},1)
         CIVET_COMPILE_FAGS=-m32 #TODO Append and don't reset variable.  Currently when we do this it adds a space.
-=======
-ifeq (${TRICK_MONGOOSE},1) #TODO: Make this use a civet flag instead of a mongoose flag
-    TRICK_CIVET=0
-else
-    ifneq (${TRICK_FORCE_32BIT},1)
-        TRICK_CIVET=1
-        TRICK_LIBS += ${TRICK_LIB_DIR}/libcivetweb.a ${TRICK_LIB_DIR}/libtrickCivet.a
-        TRICK_SWIG_FLAGS += -DUSE_CIVET
-        TRICK_SYSTEM_CXXFLAGS += -DUSE_CIVET
-        TRICK_ICG_EXCLUDE += ${TRICK_HOME}/include/civet
-    else
-        TRICK_CIVET=0
->>>>>>> e1e8ab9f
     endif
 endif
 
