--- conflicted
+++ resolved
@@ -291,14 +291,10 @@
 AC_ARG_ENABLE([offline],
   AS_HELP_STRING([--enable-offline], [Compile Trick in offline mode. Un-tar the trick-offline directory in TRICK_HOME to use this feature]),
   AS_IF([test "x$enable_offline" = xyes],
-<<<<<<< HEAD
-    [TRICK_OFFLINE="1"], 
-=======
     [
       [TRICK_OFFLINE="1"]
       AC_CHECK_FILE([trick-offline], [], AC_MSG_ERROR([Offline mode requires an uncompressed directory named "trick-offline" in TRICK_HOME]))
     ], 
->>>>>>> eb510bd6
     [TRICK_OFFLINE="0"]
   ),
   [TRICK_OFFLINE="0"]
