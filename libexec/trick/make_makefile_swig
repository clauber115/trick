--- conflicted
+++ resolved
@@ -18,14 +18,11 @@
 my @files_to_process ;
 my @ext_lib_files ;
 my %md5s ;
-<<<<<<< HEAD
-my $verbose_build = (exists($ENV{'TRICK_VERBOSE_BUILD'}) or exists($ENV{'VERBOSE'}));
-=======
-my $verbose_build = exists($ENV{'TRICK_VERBOSE_BUILD'}) ;
+
+my $verbose_build = (exists($ENV{'TRICK_VERBOSE_BUILD'}) or exists($ENV{'VERBOSE'})) ;
 my %trick_headers ;
 my %python_modules ;
 my %python_module_dirs ;
->>>>>>> d33eb22d
 
 sub get_paths {
     my @paths = split /:/ , $ENV{$_[0]} ;
